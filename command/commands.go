package command

import (
	"os"
	"os/signal"
	"syscall"

	"github.com/hashicorp/vault/audit"
	"github.com/hashicorp/vault/builtin/plugin"
	"github.com/hashicorp/vault/sdk/logical"
	"github.com/hashicorp/vault/sdk/physical"
	"github.com/hashicorp/vault/sdk/version"
	"github.com/mitchellh/cli"

	/*
		The builtinplugins package is initialized here because it, in turn,
		initializes the database plugins.
		They register multiple database drivers for the "database/sql" package.
	*/
	_ "github.com/hashicorp/vault/helper/builtinplugins"

	auditFile "github.com/hashicorp/vault/builtin/audit/file"
	auditSocket "github.com/hashicorp/vault/builtin/audit/socket"
	auditSyslog "github.com/hashicorp/vault/builtin/audit/syslog"

	credAliCloud "github.com/hashicorp/vault-plugin-auth-alicloud"
	credCentrify "github.com/hashicorp/vault-plugin-auth-centrify"
	credCF "github.com/hashicorp/vault-plugin-auth-cf"
	credGcp "github.com/hashicorp/vault-plugin-auth-gcp/plugin"
	credOIDC "github.com/hashicorp/vault-plugin-auth-jwt"
	credKerb "github.com/hashicorp/vault-plugin-auth-kerberos"
	credOCI "github.com/hashicorp/vault-plugin-auth-oci"
	credAws "github.com/hashicorp/vault/builtin/credential/aws"
	credCert "github.com/hashicorp/vault/builtin/credential/cert"
	credGitHub "github.com/hashicorp/vault/builtin/credential/github"
	credLdap "github.com/hashicorp/vault/builtin/credential/ldap"
	credOkta "github.com/hashicorp/vault/builtin/credential/okta"
	credToken "github.com/hashicorp/vault/builtin/credential/token"
	credUserpass "github.com/hashicorp/vault/builtin/credential/userpass"

	logicalKv "github.com/hashicorp/vault-plugin-secrets-kv"
	logicalDb "github.com/hashicorp/vault/builtin/logical/database"

	physAerospike "github.com/hashicorp/vault/physical/aerospike"
	physAliCloudOSS "github.com/hashicorp/vault/physical/alicloudoss"
	physAzure "github.com/hashicorp/vault/physical/azure"
	physCassandra "github.com/hashicorp/vault/physical/cassandra"
	physCockroachDB "github.com/hashicorp/vault/physical/cockroachdb"
	physConsul "github.com/hashicorp/vault/physical/consul"
	physCouchDB "github.com/hashicorp/vault/physical/couchdb"
	physDynamoDB "github.com/hashicorp/vault/physical/dynamodb"
	physEtcd "github.com/hashicorp/vault/physical/etcd"
	physFoundationDB "github.com/hashicorp/vault/physical/foundationdb"
	physGCS "github.com/hashicorp/vault/physical/gcs"
	physManta "github.com/hashicorp/vault/physical/manta"
	physMSSQL "github.com/hashicorp/vault/physical/mssql"
	physMySQL "github.com/hashicorp/vault/physical/mysql"
	physOCI "github.com/hashicorp/vault/physical/oci"
	physPostgreSQL "github.com/hashicorp/vault/physical/postgresql"
	physRaft "github.com/hashicorp/vault/physical/raft"
	physS3 "github.com/hashicorp/vault/physical/s3"
	physSpanner "github.com/hashicorp/vault/physical/spanner"
	physSwift "github.com/hashicorp/vault/physical/swift"
	physZooKeeper "github.com/hashicorp/vault/physical/zookeeper"
	physFile "github.com/hashicorp/vault/sdk/physical/file"
	physInmem "github.com/hashicorp/vault/sdk/physical/inmem"

	sr "github.com/hashicorp/vault/serviceregistration"
	csr "github.com/hashicorp/vault/serviceregistration/consul"
	ksr "github.com/hashicorp/vault/serviceregistration/kubernetes"
)

const (
	// EnvVaultCLINoColor is an env var that toggles colored UI output.
	EnvVaultCLINoColor = `VAULT_CLI_NO_COLOR`
	// EnvVaultFormat is the output format
	EnvVaultFormat = `VAULT_FORMAT`
	// EnvVaultLicense is an env var used in Vault Enterprise to provide a license blob
	EnvVaultLicense = "VAULT_LICENSE"
	// EnvVaultLicensePath is an env var used in Vault Enterprise to provide a
	// path to a license file on disk
	EnvVaultLicensePath = "VAULT_LICENSE_PATH"
	// EnvVaultDetailed is to output detailed information (e.g., ListResponseWithInfo).
	EnvVaultDetailed = `VAULT_DETAILED`

	// DisableSSCTokens is an env var used to disable index bearing
	// token functionality
	DisableSSCTokens = "VAULT_DISABLE_SERVER_SIDE_CONSISTENT_TOKENS"

	// flagNameAddress is the flag used in the base command to read in the
	// address of the Vault server.
	flagNameAddress = "address"
	// flagnameCACert is the flag used in the base command to read in the CA
	// cert.
	flagNameCACert = "ca-cert"
	// flagnameCAPath is the flag used in the base command to read in the CA
	// cert path.
	flagNameCAPath = "ca-path"
	// flagNameClientCert is the flag used in the base command to read in the
	// client key
	flagNameClientKey = "client-key"
	// flagNameClientCert is the flag used in the base command to read in the
	// client cert
	flagNameClientCert = "client-cert"
	// flagNameTLSSkipVerify is the flag used in the base command to read in
	// the option to ignore TLS certificate verification.
	flagNameTLSSkipVerify = "tls-skip-verify"
	// flagTLSServerName is the flag used in the base command to read in
	// the TLS server name.
	flagTLSServerName = "tls-server-name"
	// flagNameAuditNonHMACRequestKeys is the flag name used for auth/secrets enable
	flagNameAuditNonHMACRequestKeys = "audit-non-hmac-request-keys"
	// flagNameAuditNonHMACResponseKeys is the flag name used for auth/secrets enable
	flagNameAuditNonHMACResponseKeys = "audit-non-hmac-response-keys"
	// flagNameDescription is the flag name used for tuning the secret and auth mount description parameter
	flagNameDescription = "description"
	// flagListingVisibility is the flag to toggle whether to show the mount in the UI-specific listing endpoint
	flagNameListingVisibility = "listing-visibility"
	// flagNamePassthroughRequestHeaders is the flag name used to set passthrough request headers to the backend
	flagNamePassthroughRequestHeaders = "passthrough-request-headers"
	// flagNameAllowedResponseHeaders is used to set allowed response headers from a plugin
	flagNameAllowedResponseHeaders = "allowed-response-headers"
	// flagNameTokenType is the flag name used to force a specific token type
	flagNameTokenType = "token-type"
	// flagNameAllowedManagedKeys is the flag name used for auth/secrets enable
	flagNameAllowedManagedKeys = "allowed-managed-keys"
	// flagNamePluginVersion selects what version of a plugin should be used.
	flagNamePluginVersion = "plugin-version"
<<<<<<< HEAD
	// flagNameUserLockoutThreshold is the flag name used for tuning the auth mount lockout threshold parameter
	flagNameUserLockoutThreshold = "user-lockout-threshold"
	// flagNameUserLockoutDuration is the flag name used for tuning the auth mount lockout duration parameter
	flagNameUserLockoutDuration = "user-lockout-duration"
	// flagNameUserLockoutCounterResetDuration is the flag name used for tuning the auth mount lockout counter reset parameter
	flagNameUserLockoutCounterResetDuration = "user-lockout-counter-reset-duration"
	// flagNameUserLockoutDisable is the flag name used for tuning the auth mount disable lockout parameter
	flagNameUserLockoutDisable = "user-lockout-disable"
=======
	// flagNameDisableRedirects is used to prevent the client from honoring a single redirect as a response to a request
	flagNameDisableRedirects = "disable-redirects"
>>>>>>> 26c370e5
)

var (
	auditBackends = map[string]audit.Factory{
		"file":   auditFile.Factory,
		"socket": auditSocket.Factory,
		"syslog": auditSyslog.Factory,
	}

	credentialBackends = map[string]logical.Factory{
		"plugin": plugin.Factory,
	}

	logicalBackends = map[string]logical.Factory{
		"plugin":   plugin.Factory,
		"database": logicalDb.Factory,
		// This is also available in the plugin catalog, but is here due to the need to
		// automatically mount it.
		"kv": logicalKv.Factory,
	}

	physicalBackends = map[string]physical.Factory{
		"aerospike":              physAerospike.NewAerospikeBackend,
		"alicloudoss":            physAliCloudOSS.NewAliCloudOSSBackend,
		"azure":                  physAzure.NewAzureBackend,
		"cassandra":              physCassandra.NewCassandraBackend,
		"cockroachdb":            physCockroachDB.NewCockroachDBBackend,
		"consul":                 physConsul.NewConsulBackend,
		"couchdb_transactional":  physCouchDB.NewTransactionalCouchDBBackend,
		"couchdb":                physCouchDB.NewCouchDBBackend,
		"dynamodb":               physDynamoDB.NewDynamoDBBackend,
		"etcd":                   physEtcd.NewEtcdBackend,
		"file_transactional":     physFile.NewTransactionalFileBackend,
		"file":                   physFile.NewFileBackend,
		"foundationdb":           physFoundationDB.NewFDBBackend,
		"gcs":                    physGCS.NewBackend,
		"inmem_ha":               physInmem.NewInmemHA,
		"inmem_transactional_ha": physInmem.NewTransactionalInmemHA,
		"inmem_transactional":    physInmem.NewTransactionalInmem,
		"inmem":                  physInmem.NewInmem,
		"manta":                  physManta.NewMantaBackend,
		"mssql":                  physMSSQL.NewMSSQLBackend,
		"mysql":                  physMySQL.NewMySQLBackend,
		"oci":                    physOCI.NewBackend,
		"postgresql":             physPostgreSQL.NewPostgreSQLBackend,
		"s3":                     physS3.NewS3Backend,
		"spanner":                physSpanner.NewBackend,
		"swift":                  physSwift.NewSwiftBackend,
		"raft":                   physRaft.NewRaftBackend,
		"zookeeper":              physZooKeeper.NewZooKeeperBackend,
	}

	serviceRegistrations = map[string]sr.Factory{
		"consul":     csr.NewServiceRegistration,
		"kubernetes": ksr.NewServiceRegistration,
	}

	initCommandsEnt = func(ui, serverCmdUi cli.Ui, runOpts *RunOptions) {}
)

// Commands is the mapping of all the available commands.
var Commands map[string]cli.CommandFactory

func initCommands(ui, serverCmdUi cli.Ui, runOpts *RunOptions) {
	loginHandlers := map[string]LoginHandler{
		"alicloud": &credAliCloud.CLIHandler{},
		"aws":      &credAws.CLIHandler{},
		"centrify": &credCentrify.CLIHandler{},
		"cert":     &credCert.CLIHandler{},
		"cf":       &credCF.CLIHandler{},
		"gcp":      &credGcp.CLIHandler{},
		"github":   &credGitHub.CLIHandler{},
		"kerberos": &credKerb.CLIHandler{},
		"ldap":     &credLdap.CLIHandler{},
		"oci":      &credOCI.CLIHandler{},
		"oidc":     &credOIDC.CLIHandler{},
		"okta":     &credOkta.CLIHandler{},
		"pcf":      &credCF.CLIHandler{}, // Deprecated.
		"radius": &credUserpass.CLIHandler{
			DefaultMount: "radius",
		},
		"token": &credToken.CLIHandler{},
		"userpass": &credUserpass.CLIHandler{
			DefaultMount: "userpass",
		},
	}

	getBaseCommand := func() *BaseCommand {
		return &BaseCommand{
			UI:          ui,
			tokenHelper: runOpts.TokenHelper,
			flagAddress: runOpts.Address,
			client:      runOpts.Client,
		}
	}

	Commands = map[string]cli.CommandFactory{
		"agent": func() (cli.Command, error) {
			return &AgentCommand{
				BaseCommand: &BaseCommand{
					UI: serverCmdUi,
				},
				ShutdownCh: MakeShutdownCh(),
			}, nil
		},
		"audit": func() (cli.Command, error) {
			return &AuditCommand{
				BaseCommand: getBaseCommand(),
			}, nil
		},
		"audit disable": func() (cli.Command, error) {
			return &AuditDisableCommand{
				BaseCommand: getBaseCommand(),
			}, nil
		},
		"audit enable": func() (cli.Command, error) {
			return &AuditEnableCommand{
				BaseCommand: getBaseCommand(),
			}, nil
		},
		"audit list": func() (cli.Command, error) {
			return &AuditListCommand{
				BaseCommand: getBaseCommand(),
			}, nil
		},
		"auth tune": func() (cli.Command, error) {
			return &AuthTuneCommand{
				BaseCommand: getBaseCommand(),
			}, nil
		},
		"auth": func() (cli.Command, error) {
			return &AuthCommand{
				BaseCommand: getBaseCommand(),
			}, nil
		},
		"auth disable": func() (cli.Command, error) {
			return &AuthDisableCommand{
				BaseCommand: getBaseCommand(),
			}, nil
		},
		"auth enable": func() (cli.Command, error) {
			return &AuthEnableCommand{
				BaseCommand: getBaseCommand(),
			}, nil
		},
		"auth help": func() (cli.Command, error) {
			return &AuthHelpCommand{
				BaseCommand: getBaseCommand(),
				Handlers:    loginHandlers,
			}, nil
		},
		"auth list": func() (cli.Command, error) {
			return &AuthListCommand{
				BaseCommand: getBaseCommand(),
			}, nil
		},
		"auth move": func() (cli.Command, error) {
			return &AuthMoveCommand{
				BaseCommand: getBaseCommand(),
			}, nil
		},
		"debug": func() (cli.Command, error) {
			return &DebugCommand{
				BaseCommand: getBaseCommand(),
				ShutdownCh:  MakeShutdownCh(),
			}, nil
		},
		"delete": func() (cli.Command, error) {
			return &DeleteCommand{
				BaseCommand: getBaseCommand(),
			}, nil
		},
		"lease": func() (cli.Command, error) {
			return &LeaseCommand{
				BaseCommand: getBaseCommand(),
			}, nil
		},
		"lease renew": func() (cli.Command, error) {
			return &LeaseRenewCommand{
				BaseCommand: getBaseCommand(),
			}, nil
		},
		"lease lookup": func() (cli.Command, error) {
			return &LeaseLookupCommand{
				BaseCommand: getBaseCommand(),
			}, nil
		},
		"lease revoke": func() (cli.Command, error) {
			return &LeaseRevokeCommand{
				BaseCommand: getBaseCommand(),
			}, nil
		},
		"list": func() (cli.Command, error) {
			return &ListCommand{
				BaseCommand: getBaseCommand(),
			}, nil
		},
		"login": func() (cli.Command, error) {
			return &LoginCommand{
				BaseCommand: getBaseCommand(),
				Handlers:    loginHandlers,
			}, nil
		},
		"namespace": func() (cli.Command, error) {
			return &NamespaceCommand{
				BaseCommand: getBaseCommand(),
			}, nil
		},
		"namespace list": func() (cli.Command, error) {
			return &NamespaceListCommand{
				BaseCommand: getBaseCommand(),
			}, nil
		},
		"namespace lookup": func() (cli.Command, error) {
			return &NamespaceLookupCommand{
				BaseCommand: getBaseCommand(),
			}, nil
		},
		"namespace create": func() (cli.Command, error) {
			return &NamespaceCreateCommand{
				BaseCommand: getBaseCommand(),
			}, nil
		},
		"namespace patch": func() (cli.Command, error) {
			return &NamespacePatchCommand{
				BaseCommand: getBaseCommand(),
			}, nil
		},
		"namespace delete": func() (cli.Command, error) {
			return &NamespaceDeleteCommand{
				BaseCommand: getBaseCommand(),
			}, nil
		},
		"namespace lock": func() (cli.Command, error) {
			return &NamespaceAPILockCommand{
				BaseCommand: getBaseCommand(),
			}, nil
		},
		"namespace unlock": func() (cli.Command, error) {
			return &NamespaceAPIUnlockCommand{
				BaseCommand: getBaseCommand(),
			}, nil
		},
		"operator": func() (cli.Command, error) {
			return &OperatorCommand{
				BaseCommand: getBaseCommand(),
			}, nil
		},
		"operator diagnose": func() (cli.Command, error) {
			return &OperatorDiagnoseCommand{
				BaseCommand: getBaseCommand(),
			}, nil
		},
		"operator generate-root": func() (cli.Command, error) {
			return &OperatorGenerateRootCommand{
				BaseCommand: getBaseCommand(),
			}, nil
		},
		"operator init": func() (cli.Command, error) {
			return &OperatorInitCommand{
				BaseCommand: getBaseCommand(),
			}, nil
		},
		"operator key-status": func() (cli.Command, error) {
			return &OperatorKeyStatusCommand{
				BaseCommand: getBaseCommand(),
			}, nil
		},
		"operator migrate": func() (cli.Command, error) {
			return &OperatorMigrateCommand{
				BaseCommand:      getBaseCommand(),
				PhysicalBackends: physicalBackends,
				ShutdownCh:       MakeShutdownCh(),
			}, nil
		},
		"operator raft": func() (cli.Command, error) {
			return &OperatorRaftCommand{
				BaseCommand: getBaseCommand(),
			}, nil
		},
		"operator raft autopilot get-config": func() (cli.Command, error) {
			return &OperatorRaftAutopilotGetConfigCommand{
				BaseCommand: getBaseCommand(),
			}, nil
		},
		"operator raft autopilot set-config": func() (cli.Command, error) {
			return &OperatorRaftAutopilotSetConfigCommand{
				BaseCommand: getBaseCommand(),
			}, nil
		},
		"operator raft autopilot state": func() (cli.Command, error) {
			return &OperatorRaftAutopilotStateCommand{
				BaseCommand: getBaseCommand(),
			}, nil
		},
		"operator raft list-peers": func() (cli.Command, error) {
			return &OperatorRaftListPeersCommand{
				BaseCommand: getBaseCommand(),
			}, nil
		},
		"operator raft join": func() (cli.Command, error) {
			return &OperatorRaftJoinCommand{
				BaseCommand: getBaseCommand(),
			}, nil
		},
		"operator raft remove-peer": func() (cli.Command, error) {
			return &OperatorRaftRemovePeerCommand{
				BaseCommand: getBaseCommand(),
			}, nil
		},
		"operator raft snapshot": func() (cli.Command, error) {
			return &OperatorRaftSnapshotCommand{
				BaseCommand: getBaseCommand(),
			}, nil
		},
		"operator raft snapshot restore": func() (cli.Command, error) {
			return &OperatorRaftSnapshotRestoreCommand{
				BaseCommand: getBaseCommand(),
			}, nil
		},
		"operator raft snapshot save": func() (cli.Command, error) {
			return &OperatorRaftSnapshotSaveCommand{
				BaseCommand: getBaseCommand(),
			}, nil
		},
		"operator rekey": func() (cli.Command, error) {
			return &OperatorRekeyCommand{
				BaseCommand: getBaseCommand(),
			}, nil
		},
		"operator rotate": func() (cli.Command, error) {
			return &OperatorRotateCommand{
				BaseCommand: getBaseCommand(),
			}, nil
		},
		"operator seal": func() (cli.Command, error) {
			return &OperatorSealCommand{
				BaseCommand: getBaseCommand(),
			}, nil
		},
		"operator step-down": func() (cli.Command, error) {
			return &OperatorStepDownCommand{
				BaseCommand: getBaseCommand(),
			}, nil
		},
		"operator usage": func() (cli.Command, error) {
			return &OperatorUsageCommand{
				BaseCommand: getBaseCommand(),
			}, nil
		},
		"operator unseal": func() (cli.Command, error) {
			return &OperatorUnsealCommand{
				BaseCommand: getBaseCommand(),
			}, nil
		},
		"operator members": func() (cli.Command, error) {
			return &OperatorMembersCommand{
				BaseCommand: getBaseCommand(),
			}, nil
		},
		"path-help": func() (cli.Command, error) {
			return &PathHelpCommand{
				BaseCommand: getBaseCommand(),
			}, nil
		},
		"plugin": func() (cli.Command, error) {
			return &PluginCommand{
				BaseCommand: getBaseCommand(),
			}, nil
		},
		"plugin deregister": func() (cli.Command, error) {
			return &PluginDeregisterCommand{
				BaseCommand: getBaseCommand(),
			}, nil
		},
		"plugin info": func() (cli.Command, error) {
			return &PluginInfoCommand{
				BaseCommand: getBaseCommand(),
			}, nil
		},
		"plugin list": func() (cli.Command, error) {
			return &PluginListCommand{
				BaseCommand: getBaseCommand(),
			}, nil
		},
		"plugin register": func() (cli.Command, error) {
			return &PluginRegisterCommand{
				BaseCommand: getBaseCommand(),
			}, nil
		},
		"plugin reload": func() (cli.Command, error) {
			return &PluginReloadCommand{
				BaseCommand: getBaseCommand(),
			}, nil
		},
		"plugin reload-status": func() (cli.Command, error) {
			return &PluginReloadStatusCommand{
				BaseCommand: getBaseCommand(),
			}, nil
		},
		"policy": func() (cli.Command, error) {
			return &PolicyCommand{
				BaseCommand: getBaseCommand(),
			}, nil
		},
		"policy delete": func() (cli.Command, error) {
			return &PolicyDeleteCommand{
				BaseCommand: getBaseCommand(),
			}, nil
		},
		"policy fmt": func() (cli.Command, error) {
			return &PolicyFmtCommand{
				BaseCommand: getBaseCommand(),
			}, nil
		},
		"policy list": func() (cli.Command, error) {
			return &PolicyListCommand{
				BaseCommand: getBaseCommand(),
			}, nil
		},
		"policy read": func() (cli.Command, error) {
			return &PolicyReadCommand{
				BaseCommand: getBaseCommand(),
			}, nil
		},
		"policy write": func() (cli.Command, error) {
			return &PolicyWriteCommand{
				BaseCommand: getBaseCommand(),
			}, nil
		},
		"print": func() (cli.Command, error) {
			return &PrintCommand{
				BaseCommand: getBaseCommand(),
			}, nil
		},
		"print token": func() (cli.Command, error) {
			return &PrintTokenCommand{
				BaseCommand: getBaseCommand(),
			}, nil
		},
		"read": func() (cli.Command, error) {
			return &ReadCommand{
				BaseCommand: getBaseCommand(),
			}, nil
		},
		"secrets": func() (cli.Command, error) {
			return &SecretsCommand{
				BaseCommand: getBaseCommand(),
			}, nil
		},
		"secrets disable": func() (cli.Command, error) {
			return &SecretsDisableCommand{
				BaseCommand: getBaseCommand(),
			}, nil
		},
		"secrets enable": func() (cli.Command, error) {
			return &SecretsEnableCommand{
				BaseCommand: getBaseCommand(),
			}, nil
		},
		"secrets list": func() (cli.Command, error) {
			return &SecretsListCommand{
				BaseCommand: getBaseCommand(),
			}, nil
		},
		"secrets move": func() (cli.Command, error) {
			return &SecretsMoveCommand{
				BaseCommand: getBaseCommand(),
			}, nil
		},
		"secrets tune": func() (cli.Command, error) {
			return &SecretsTuneCommand{
				BaseCommand: getBaseCommand(),
			}, nil
		},
		"server": func() (cli.Command, error) {
			return &ServerCommand{
				BaseCommand: &BaseCommand{
					UI:          serverCmdUi,
					tokenHelper: runOpts.TokenHelper,
					flagAddress: runOpts.Address,
				},
				AuditBackends:      auditBackends,
				CredentialBackends: credentialBackends,
				LogicalBackends:    logicalBackends,
				PhysicalBackends:   physicalBackends,

				ServiceRegistrations: serviceRegistrations,

				ShutdownCh: MakeShutdownCh(),
				SighupCh:   MakeSighupCh(),
				SigUSR2Ch:  MakeSigUSR2Ch(),
			}, nil
		},
		"ssh": func() (cli.Command, error) {
			return &SSHCommand{
				BaseCommand: getBaseCommand(),
			}, nil
		},
		"status": func() (cli.Command, error) {
			return &StatusCommand{
				BaseCommand: getBaseCommand(),
			}, nil
		},
		"token": func() (cli.Command, error) {
			return &TokenCommand{
				BaseCommand: getBaseCommand(),
			}, nil
		},
		"token create": func() (cli.Command, error) {
			return &TokenCreateCommand{
				BaseCommand: getBaseCommand(),
			}, nil
		},
		"token capabilities": func() (cli.Command, error) {
			return &TokenCapabilitiesCommand{
				BaseCommand: getBaseCommand(),
			}, nil
		},
		"token lookup": func() (cli.Command, error) {
			return &TokenLookupCommand{
				BaseCommand: getBaseCommand(),
			}, nil
		},
		"token renew": func() (cli.Command, error) {
			return &TokenRenewCommand{
				BaseCommand: getBaseCommand(),
			}, nil
		},
		"token revoke": func() (cli.Command, error) {
			return &TokenRevokeCommand{
				BaseCommand: getBaseCommand(),
			}, nil
		},
		"unwrap": func() (cli.Command, error) {
			return &UnwrapCommand{
				BaseCommand: getBaseCommand(),
			}, nil
		},
		"version": func() (cli.Command, error) {
			return &VersionCommand{
				VersionInfo: version.GetVersion(),
				BaseCommand: getBaseCommand(),
			}, nil
		},
		"version-history": func() (cli.Command, error) {
			return &VersionHistoryCommand{
				BaseCommand: getBaseCommand(),
			}, nil
		},
		"write": func() (cli.Command, error) {
			return &WriteCommand{
				BaseCommand: getBaseCommand(),
			}, nil
		},
		"kv": func() (cli.Command, error) {
			return &KVCommand{
				BaseCommand: getBaseCommand(),
			}, nil
		},
		"kv put": func() (cli.Command, error) {
			return &KVPutCommand{
				BaseCommand: getBaseCommand(),
			}, nil
		},
		"kv patch": func() (cli.Command, error) {
			return &KVPatchCommand{
				BaseCommand: getBaseCommand(),
			}, nil
		},
		"kv rollback": func() (cli.Command, error) {
			return &KVRollbackCommand{
				BaseCommand: getBaseCommand(),
			}, nil
		},
		"kv get": func() (cli.Command, error) {
			return &KVGetCommand{
				BaseCommand: getBaseCommand(),
			}, nil
		},
		"kv delete": func() (cli.Command, error) {
			return &KVDeleteCommand{
				BaseCommand: getBaseCommand(),
			}, nil
		},
		"kv list": func() (cli.Command, error) {
			return &KVListCommand{
				BaseCommand: getBaseCommand(),
			}, nil
		},
		"kv destroy": func() (cli.Command, error) {
			return &KVDestroyCommand{
				BaseCommand: getBaseCommand(),
			}, nil
		},
		"kv undelete": func() (cli.Command, error) {
			return &KVUndeleteCommand{
				BaseCommand: getBaseCommand(),
			}, nil
		},
		"kv enable-versioning": func() (cli.Command, error) {
			return &KVEnableVersioningCommand{
				BaseCommand: getBaseCommand(),
			}, nil
		},
		"kv metadata": func() (cli.Command, error) {
			return &KVMetadataCommand{
				BaseCommand: getBaseCommand(),
			}, nil
		},
		"kv metadata put": func() (cli.Command, error) {
			return &KVMetadataPutCommand{
				BaseCommand: getBaseCommand(),
			}, nil
		},
		"kv metadata patch": func() (cli.Command, error) {
			return &KVMetadataPatchCommand{
				BaseCommand: getBaseCommand(),
			}, nil
		},
		"kv metadata get": func() (cli.Command, error) {
			return &KVMetadataGetCommand{
				BaseCommand: getBaseCommand(),
			}, nil
		},
		"kv metadata delete": func() (cli.Command, error) {
			return &KVMetadataDeleteCommand{
				BaseCommand: getBaseCommand(),
			}, nil
		},
		"monitor": func() (cli.Command, error) {
			return &MonitorCommand{
				BaseCommand: getBaseCommand(),
				ShutdownCh:  MakeShutdownCh(),
			}, nil
		},
	}

	// Disabled by default until functional
	if os.Getenv(OperatorDiagnoseEnableEnv) != "" {
		Commands["operator diagnose"] = func() (cli.Command, error) {
			return &OperatorDiagnoseCommand{
				BaseCommand: getBaseCommand(),
			}, nil
		}
	}

	initCommandsEnt(ui, serverCmdUi, runOpts)
}

// MakeShutdownCh returns a channel that can be used for shutdown
// notifications for commands. This channel will send a message for every
// SIGINT or SIGTERM received.
func MakeShutdownCh() chan struct{} {
	resultCh := make(chan struct{})

	shutdownCh := make(chan os.Signal, 4)
	signal.Notify(shutdownCh, os.Interrupt, syscall.SIGTERM)
	go func() {
		<-shutdownCh
		close(resultCh)
	}()
	return resultCh
}

// MakeSighupCh returns a channel that can be used for SIGHUP
// reloading. This channel will send a message for every
// SIGHUP received.
func MakeSighupCh() chan struct{} {
	resultCh := make(chan struct{})

	signalCh := make(chan os.Signal, 4)
	signal.Notify(signalCh, syscall.SIGHUP)
	go func() {
		for {
			<-signalCh
			resultCh <- struct{}{}
		}
	}()
	return resultCh
}<|MERGE_RESOLUTION|>--- conflicted
+++ resolved
@@ -126,7 +126,6 @@
 	flagNameAllowedManagedKeys = "allowed-managed-keys"
 	// flagNamePluginVersion selects what version of a plugin should be used.
 	flagNamePluginVersion = "plugin-version"
-<<<<<<< HEAD
 	// flagNameUserLockoutThreshold is the flag name used for tuning the auth mount lockout threshold parameter
 	flagNameUserLockoutThreshold = "user-lockout-threshold"
 	// flagNameUserLockoutDuration is the flag name used for tuning the auth mount lockout duration parameter
@@ -135,10 +134,8 @@
 	flagNameUserLockoutCounterResetDuration = "user-lockout-counter-reset-duration"
 	// flagNameUserLockoutDisable is the flag name used for tuning the auth mount disable lockout parameter
 	flagNameUserLockoutDisable = "user-lockout-disable"
-=======
 	// flagNameDisableRedirects is used to prevent the client from honoring a single redirect as a response to a request
 	flagNameDisableRedirects = "disable-redirects"
->>>>>>> 26c370e5
 )
 
 var (
