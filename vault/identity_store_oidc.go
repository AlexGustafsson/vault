--- conflicted
+++ resolved
@@ -1014,11 +1014,7 @@
 	now := time.Now()
 	claims := map[string]any{
 		"iss": config.effectiveIssuer,
-<<<<<<< HEAD
-		"sub": fmt.Sprintf("plugin:%s:%s", me.namespace.Path, strings.Trim(me.Path, "/")),
-=======
 		"sub": fmt.Sprintf("vault:plugin-identity:%s:%s:%s", me.namespace.Path, me.Table, strings.Trim(me.Path, "/")),
->>>>>>> 3665b3e3
 		"aud": []string{audience},
 		"nbf": now.Unix(),
 		"iat": now.Unix(),
