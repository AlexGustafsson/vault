/**
 * Copyright (c) HashiCorp, Inc.
 * SPDX-License-Identifier: BUSL-1.1
 */

import { run } from '@ember/runloop';
import { module, test } from 'qunit';
import { setupTest } from 'ember-qunit';
import { TOKEN_SEPARATOR, TOKEN_PREFIX, ROOT_PREFIX } from 'vault/services/auth';
import Pretender from 'pretender';

function storage() {
  return {
    items: {},
    getItem(key) {
      var item = this.items[key];
      return item && JSON.parse(item);
    },

    setItem(key, val) {
      return (this.items[key] = JSON.stringify(val));
    },

    removeItem(key) {
      delete this.items[key];
    },

    keys() {
      return Object.keys(this.items);
    },
  };
}

const ROOT_TOKEN_RESPONSE = {
  request_id: 'e6674d7f-c96f-d51f-4463-cc95f0ad307e',
  lease_id: '',
  renewable: false,
  lease_duration: 0,
  data: {
    accessor: '1dd25306-fdb9-0f43-8169-48ad702041b0',
    creation_time: 1477671134,
    creation_ttl: 0,
    display_name: 'root',
    explicit_max_ttl: 0,
    id: '',
    meta: null,
    num_uses: 0,
    orphan: true,
    path: 'auth/token/root',
    policies: ['root'],
    ttl: 0,
  },
  wrap_info: null,
  warnings: null,
  auth: null,
};

const TOKEN_NON_ROOT_RESPONSE = function () {
  return {
    request_id: '3ca32cd9-fd40-891d-02d5-ea23138e8642',
    lease_id: '',
    renewable: false,
    lease_duration: 0,
    data: {
      accessor: '4ef32471-a94c-79ee-c290-aeba4d63bdc9',
      creation_time: Math.floor(Date.now() / 1000),
      creation_ttl: 2764800,
      display_name: 'token',
      explicit_max_ttl: 0,
      id: '6d83e912-1b21-9df9-b51a-d201b709f3d5',
      meta: null,
      num_uses: 0,
      orphan: false,
      path: 'auth/token/create',
      policies: ['default', 'userpass'],
      renewable: true,
      ttl: 2763327,
    },
    wrap_info: null,
    warnings: null,
    auth: null,
  };
};

const USERPASS_RESPONSE = {
  request_id: '7e5e8d3d-599e-6ef7-7570-f7057fc7c53d',
  lease_id: '',
  renewable: false,
  lease_duration: 0,
  data: null,
  wrap_info: null,
  warnings: null,
  auth: {
    client_token: '5313ff81-05cb-699f-29d1-b82b4e2906dc',
    accessor: '5c5303e7-56d6-ea13-72df-d85411bd9a7d',
    policies: ['default'],
    metadata: {
      username: 'matthew',
    },
    lease_duration: 2764800,
    renewable: true,
  },
};

const GITHUB_RESPONSE = {
  request_id: '4913f9cd-a95f-d1f9-5746-4c3af4e15660',
  lease_id: '',
  renewable: false,
  lease_duration: 0,
  data: null,
  wrap_info: null,
  warnings: null,
  auth: {
    client_token: '0d39b535-598e-54d9-96e3-97493492a5f7',
    accessor: 'd8cd894f-bedf-5ce3-f1b5-98f7c6cf8ab4',
    policies: ['default'],
    metadata: {
      org: 'hashicorp',
      username: 'meirish',
    },
    lease_duration: 2764800,
    renewable: true,
  },
};

module('Integration | Service | auth', function (hooks) {
  setupTest(hooks);

  hooks.beforeEach(function () {
    this.owner.lookup('service:flash-messages').registerTypes(['warning']);
    this.store = storage();
    this.memStore = storage();
    this.server = new Pretender(function () {
      this.get('/v1/auth/token/lookup-self', function (request) {
<<<<<<< HEAD
        const resp = structuredClone(ROOT_TOKEN_RESPONSE);
        resp.id = request.requestHeaders['X-Vault-Token'];
        resp.data.id = request.requestHeaders['X-Vault-Token'];
=======
        const resp = copy(ROOT_TOKEN_RESPONSE, true);
        resp.id = request.requestHeaders['x-vault-token'];
        resp.data.id = request.requestHeaders['x-vault-token'];
>>>>>>> 691e6c73
        return [200, {}, resp];
      });
      this.post('/v1/auth/userpass/login/:username', function (request) {
        const { username } = request.params;
        const resp = structuredClone(USERPASS_RESPONSE);
        resp.auth.metadata.username = username;
        return [200, {}, resp];
      });

      this.post('/v1/auth/github/login', function () {
        const resp = structuredClone(GITHUB_RESPONSE);
        return [200, {}, resp];
      });
    });

    this.server.prepareBody = function (body) {
      return body ? JSON.stringify(body) : '{"error": "not found"}';
    };

    this.server.prepareHeaders = function (headers) {
      headers['content-type'] = 'application/javascript';
      return headers;
    };
  });

  hooks.afterEach(function () {
    this.server.shutdown();
  });

  test('token authentication: root token', function (assert) {
    assert.expect(6);
    const done = assert.async();
    const self = this;
    const service = this.owner.factoryFor('service:auth').create({
      storage(tokenName) {
        if (
          tokenName &&
          tokenName.indexOf(`${TOKEN_PREFIX}${ROOT_PREFIX}`) === 0 &&
          this.environment() !== 'development'
        ) {
          return self.memStore;
        } else {
          return self.store;
        }
      },
    });
    run(() => {
      service
        .authenticate({ clusterId: '1', backend: 'token', data: { token: 'test' } })
        .then(() => {
          const clusterTokenName = service.get('currentTokenName');
          const clusterToken = service.get('currentToken');
          const authData = service.get('authData');

          const expectedTokenName = `${TOKEN_PREFIX}${ROOT_PREFIX}${TOKEN_SEPARATOR}1`;
          assert.strictEqual(clusterToken, 'test', 'token is saved properly');
          assert.strictEqual(
            `${TOKEN_PREFIX}${ROOT_PREFIX}${TOKEN_SEPARATOR}1`,
            clusterTokenName,
            'token name is saved properly'
          );
          assert.strictEqual(authData.backend.type, 'token', 'backend is saved properly');
          assert.strictEqual(
            ROOT_TOKEN_RESPONSE.data.display_name,
            authData.displayName,
            'displayName is saved properly'
          );
          assert.ok(
            this.memStore.keys().includes(expectedTokenName),
            'root token is stored in the memory store'
          );
          assert.strictEqual(this.store.keys().length, 0, 'normal storage is empty');
        })
        .finally(() => {
          done();
        });
    });
  });

  test('token authentication: root token in ember development environment', async function (assert) {
    const self = this;
    const service = this.owner.factoryFor('service:auth').create({
      storage(tokenName) {
        if (
          tokenName &&
          tokenName.indexOf(`${TOKEN_PREFIX}${ROOT_PREFIX}`) === 0 &&
          this.environment() !== 'development'
        ) {
          return self.memStore;
        } else {
          return self.store;
        }
      },
      environment: () => 'development',
    });
    await service.authenticate({ clusterId: '1', backend: 'token', data: { token: 'test' } });
    const clusterTokenName = service.get('currentTokenName');
    const clusterToken = service.get('currentToken');
    const authData = service.get('authData');

    const expectedTokenName = `${TOKEN_PREFIX}${ROOT_PREFIX}${TOKEN_SEPARATOR}1`;
    assert.strictEqual(clusterToken, 'test', 'token is saved properly');
    assert.strictEqual(
      `${TOKEN_PREFIX}${ROOT_PREFIX}${TOKEN_SEPARATOR}1`,
      clusterTokenName,
      'token name is saved properly'
    );
    assert.strictEqual(authData.backend.type, 'token', 'backend is saved properly');
    assert.strictEqual(
      ROOT_TOKEN_RESPONSE.data.display_name,
      authData.displayName,
      'displayName is saved properly'
    );
    assert.ok(this.store.keys().includes(expectedTokenName), 'root token is stored in the store');
    assert.strictEqual(this.memStore.keys().length, 0, 'mem storage is empty');
  });

  test('github authentication', function (assert) {
    assert.expect(6);
    const done = assert.async();
    const service = this.owner.factoryFor('service:auth').create({
      storage: (type) => (type === 'memory' ? this.memStore : this.store),
    });

    run(() => {
      service.authenticate({ clusterId: '1', backend: 'github', data: { token: 'test' } }).then(() => {
        const clusterTokenName = service.get('currentTokenName');
        const clusterToken = service.get('currentToken');
        const authData = service.get('authData');
        const expectedTokenName = `${TOKEN_PREFIX}github${TOKEN_SEPARATOR}1`;

        assert.strictEqual(GITHUB_RESPONSE.auth.client_token, clusterToken, 'token is saved properly');
        assert.strictEqual(expectedTokenName, clusterTokenName, 'token name is saved properly');
        assert.strictEqual(authData.backend.type, 'github', 'backend is saved properly');
        assert.strictEqual(
          GITHUB_RESPONSE.auth.metadata.org + '/' + GITHUB_RESPONSE.auth.metadata.username,
          authData.displayName,
          'displayName is saved properly'
        );
        assert.strictEqual(this.memStore.keys().length, 0, 'mem storage is empty');
        assert.ok(this.store.keys().includes(expectedTokenName), 'normal storage contains the token');
        done();
      });
    });
  });

  test('userpass authentication', function (assert) {
    assert.expect(4);
    const done = assert.async();
    const service = this.owner.factoryFor('service:auth').create({ storage: () => this.store });
    run(() => {
      service
        .authenticate({
          clusterId: '1',
          backend: 'userpass',
          data: { username: USERPASS_RESPONSE.auth.metadata.username, password: 'passoword' },
        })
        .then(() => {
          const clusterTokenName = service.get('currentTokenName');
          const clusterToken = service.get('currentToken');
          const authData = service.get('authData');

          assert.strictEqual(USERPASS_RESPONSE.auth.client_token, clusterToken, 'token is saved properly');
          assert.strictEqual(
            `${TOKEN_PREFIX}userpass${TOKEN_SEPARATOR}1`,
            clusterTokenName,
            'token name is saved properly'
          );
          assert.strictEqual(authData.backend.type, 'userpass', 'backend is saved properly');
          assert.strictEqual(
            USERPASS_RESPONSE.auth.metadata.username,
            authData.displayName,
            'displayName is saved properly'
          );
          done();
        });
    });
  });

  test('token auth expiry with non-root token', function (assert) {
    assert.expect(5);
    const tokenResp = TOKEN_NON_ROOT_RESPONSE();
    this.server.map(function () {
      this.get('/v1/auth/token/lookup-self', function (request) {
<<<<<<< HEAD
        const resp = structuredClone(tokenResp);
        resp.id = request.requestHeaders['X-Vault-Token'];
        resp.data.id = request.requestHeaders['X-Vault-Token'];
=======
        const resp = copy(tokenResp, true);
        resp.id = request.requestHeaders['x-vault-token'];
        resp.data.id = request.requestHeaders['x-vault-token'];
>>>>>>> 691e6c73
        return [200, {}, resp];
      });
    });

    const done = assert.async();
    const service = this.owner.factoryFor('service:auth').create({ storage: () => this.store });
    run(() => {
      service.authenticate({ clusterId: '1', backend: 'token', data: { token: 'test' } }).then(() => {
        const clusterTokenName = service.get('currentTokenName');
        const clusterToken = service.get('currentToken');
        const authData = service.get('authData');

        assert.strictEqual(clusterToken, 'test', 'token is saved properly');
        assert.strictEqual(
          `${TOKEN_PREFIX}token${TOKEN_SEPARATOR}1`,
          clusterTokenName,
          'token name is saved properly'
        );
        assert.strictEqual(authData.backend.type, 'token', 'backend is saved properly');
        assert.strictEqual(
          authData.displayName,
          tokenResp.data.display_name,
          'displayName is saved properly'
        );
        assert.false(service.get('tokenExpired'), 'token is not expired');
        done();
      });
    });
  });
});<|MERGE_RESOLUTION|>--- conflicted
+++ resolved
@@ -132,15 +132,9 @@
     this.memStore = storage();
     this.server = new Pretender(function () {
       this.get('/v1/auth/token/lookup-self', function (request) {
-<<<<<<< HEAD
         const resp = structuredClone(ROOT_TOKEN_RESPONSE);
-        resp.id = request.requestHeaders['X-Vault-Token'];
-        resp.data.id = request.requestHeaders['X-Vault-Token'];
-=======
-        const resp = copy(ROOT_TOKEN_RESPONSE, true);
         resp.id = request.requestHeaders['x-vault-token'];
         resp.data.id = request.requestHeaders['x-vault-token'];
->>>>>>> 691e6c73
         return [200, {}, resp];
       });
       this.post('/v1/auth/userpass/login/:username', function (request) {
@@ -325,15 +319,9 @@
     const tokenResp = TOKEN_NON_ROOT_RESPONSE();
     this.server.map(function () {
       this.get('/v1/auth/token/lookup-self', function (request) {
-<<<<<<< HEAD
         const resp = structuredClone(tokenResp);
-        resp.id = request.requestHeaders['X-Vault-Token'];
-        resp.data.id = request.requestHeaders['X-Vault-Token'];
-=======
-        const resp = copy(tokenResp, true);
         resp.id = request.requestHeaders['x-vault-token'];
         resp.data.id = request.requestHeaders['x-vault-token'];
->>>>>>> 691e6c73
         return [200, {}, resp];
       });
     });
