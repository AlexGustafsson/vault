package consul

import (
	"context"
	"errors"
	"fmt"
	"math/rand"
	"net"
	"net/http"
	"net/url"
	"regexp"
	"strconv"
	"strings"
	"sync"
	"sync/atomic"
	"time"

	"github.com/hashicorp/consul/api"
	log "github.com/hashicorp/go-hclog"
	"github.com/hashicorp/vault/sdk/helper/consts"
	"github.com/hashicorp/vault/sdk/helper/parseutil"
	"github.com/hashicorp/vault/sdk/helper/strutil"
	"github.com/hashicorp/vault/sdk/helper/tlsutil"
	sr "github.com/hashicorp/vault/serviceregistration"
	"github.com/hashicorp/vault/vault/diagnose"
	atomicB "go.uber.org/atomic"
	"golang.org/x/net/http2"
)

const (
	// checkJitterFactor specifies the jitter factor used to stagger checks
	checkJitterFactor = 16

	// checkMinBuffer specifies provides a guarantee that a check will not
	// be executed too close to the TTL check timeout
	checkMinBuffer = 100 * time.Millisecond

	// consulRetryInterval specifies the retry duration to use when an
	// API call to the Consul agent fails.
	consulRetryInterval = 1 * time.Second

	// defaultCheckTimeout changes the timeout of TTL checks
	defaultCheckTimeout = 5 * time.Second

	// DefaultServiceName is the default Consul service name used when
	// advertising a Vault instance.
	DefaultServiceName = "vault"

	// reconcileTimeout is how often Vault should query Consul to detect
	// and fix any state drift.
	reconcileTimeout = 60 * time.Second
)

var hostnameRegex = regexp.MustCompile(`^(([a-zA-Z0-9]|[a-zA-Z0-9][a-zA-Z0-9\-]*[a-zA-Z0-9])\.)*([A-Za-z0-9]|[A-Za-z0-9][A-Za-z0-9\-]*[A-Za-z0-9])$`)

// serviceRegistration is a ServiceRegistration that advertises the state of
// Vault to Consul.
type serviceRegistration struct {
	Client *api.Client

	logger              log.Logger
	serviceLock         sync.RWMutex
	redirectHost        string
	redirectPort        int64
	serviceName         string
	serviceTags         []string
	serviceAddress      *string
	disableRegistration bool
	checkTimeout        time.Duration

	notifyActiveCh      chan struct{}
	notifySealedCh      chan struct{}
	notifyPerfStandbyCh chan struct{}
	notifyInitializedCh chan struct{}

	isActive      *atomicB.Bool
	isSealed      *atomicB.Bool
	isPerfStandby *atomicB.Bool
	isInitialized *atomicB.Bool
}

// NewConsulServiceRegistration constructs a Consul-based ServiceRegistration.
func NewServiceRegistration(conf map[string]string, logger log.Logger, state sr.State) (sr.ServiceRegistration, error) {
	// Allow admins to disable consul integration
	disableReg, ok := conf["disable_registration"]
	var disableRegistration bool
	if ok && disableReg != "" {
		b, err := parseutil.ParseBool(disableReg)
		if err != nil {
			return nil, fmt.Errorf("failed parsing disable_registration parameter: %w", err)
		}
		disableRegistration = b
	}
	if logger.IsDebug() {
		logger.Debug("config disable_registration set", "disable_registration", disableRegistration)
	}

	// Get the service name to advertise in Consul
	service, ok := conf["service"]
	if !ok {
		service = DefaultServiceName
	}
	if !hostnameRegex.MatchString(service) {
		return nil, errors.New("service name must be valid per RFC 1123 and can contain only alphanumeric characters or dashes")
	}
	if logger.IsDebug() {
		logger.Debug("config service set", "service", service)
	}

	// Get the additional tags to attach to the registered service name
	tags := conf["service_tags"]
	if logger.IsDebug() {
		logger.Debug("config service_tags set", "service_tags", tags)
	}

	// Get the service-specific address to override the use of the HA redirect address
	var serviceAddr *string
	serviceAddrStr, ok := conf["service_address"]
	if ok {
		serviceAddr = &serviceAddrStr
	}
	if logger.IsDebug() {
		logger.Debug("config service_address set", "service_address", serviceAddr)
	}

	checkTimeout := defaultCheckTimeout
	checkTimeoutStr, ok := conf["check_timeout"]
	if ok {
		d, err := parseutil.ParseDurationSecond(checkTimeoutStr)
		if err != nil {
			return nil, err
		}

		min, _ := durationMinusBufferDomain(d, checkMinBuffer, checkJitterFactor)
		if min < checkMinBuffer {
			return nil, fmt.Errorf("consul check_timeout must be greater than %v", min)
		}

		checkTimeout = d
		if logger.IsDebug() {
			logger.Debug("config check_timeout set", "check_timeout", d)
		}
	}

	// Configure the client
	consulConf := api.DefaultConfig()
	// Set MaxIdleConnsPerHost to the number of processes used in expiration.Restore
	consulConf.Transport.MaxIdleConnsPerHost = consts.ExpirationRestoreWorkerCount

	SetupSecureTLS(context.Background(), consulConf, conf, logger, false)

	consulConf.HttpClient = &http.Client{Transport: consulConf.Transport}
	client, err := api.NewClient(consulConf)
	if err != nil {
		return nil, fmt.Errorf("client setup failed: %w", err)
	}

	// Setup the backend
	c := &serviceRegistration{
		Client: client,

		logger:              logger,
		serviceName:         service,
		serviceTags:         strutil.ParseDedupLowercaseAndSortStrings(tags, ","),
		serviceAddress:      serviceAddr,
		checkTimeout:        checkTimeout,
		disableRegistration: disableRegistration,

		notifyActiveCh:      make(chan struct{}),
		notifySealedCh:      make(chan struct{}),
		notifyPerfStandbyCh: make(chan struct{}),
		notifyInitializedCh: make(chan struct{}),

		isActive:      atomicB.NewBool(state.IsActive),
		isSealed:      atomicB.NewBool(state.IsSealed),
		isPerfStandby: atomicB.NewBool(state.IsPerformanceStandby),
		isInitialized: atomicB.NewBool(state.IsInitialized),
	}
	return c, nil
}

func SetupSecureTLS(ctx context.Context, consulConf *api.Config, conf map[string]string, logger log.Logger, isDiagnose bool) error {
	if addr, ok := conf["address"]; ok {
		consulConf.Address = addr
		if logger.IsDebug() {
			logger.Debug("config address set", "address", addr)
		}

		// Copied from the Consul API module; set the Scheme based on
		// the protocol field if address looks ike a URL.
		// This can enable the TLS configuration below.
		parts := strings.SplitN(addr, "://", 2)
		if len(parts) == 2 {
			if parts[0] == "http" || parts[0] == "https" {
				consulConf.Scheme = parts[0]
				consulConf.Address = parts[1]
				if logger.IsDebug() {
					logger.Debug("config address parsed", "scheme", parts[0])
					logger.Debug("config scheme parsed", "address", parts[1])
				}
			} // allow "unix:" or whatever else consul supports in the future
		}
	}
	if scheme, ok := conf["scheme"]; ok {
		consulConf.Scheme = scheme
		if logger.IsDebug() {
			logger.Debug("config scheme set", "scheme", scheme)
		}
	}
	if token, ok := conf["token"]; ok {
		consulConf.Token = token
		logger.Debug("config token set")
	}

	if consulConf.Scheme == "https" {
		if isDiagnose {
			certPath, okCert := conf["tls_cert_file"]
			keyPath, okKey := conf["tls_key_file"]
			if okCert && okKey {
				warnings, err := diagnose.TLSFileChecks(certPath, keyPath)
				for _, warning := range warnings {
					diagnose.Warn(ctx, warning)
				}
				if err != nil {
					return err
				}
				return nil
<<<<<<< HEAD

=======
>>>>>>> ec0f965e
			}
			return fmt.Errorf("key or cert path: %s, %s, cannot be loaded from consul config file", certPath, keyPath)
		}

		// Use the parsed Address instead of the raw conf['address']
		tlsClientConfig, err := tlsutil.SetupTLSConfig(conf, consulConf.Address)
		if err != nil {
			return err
		}

		consulConf.Transport.TLSClientConfig = tlsClientConfig
		if err := http2.ConfigureTransport(consulConf.Transport); err != nil {
			return err
		}
		logger.Debug("configured TLS")
	}
	return nil
}

func (c *serviceRegistration) Run(shutdownCh <-chan struct{}, wait *sync.WaitGroup, redirectAddr string) error {
	go func() {
		if err := c.runServiceRegistration(wait, shutdownCh, redirectAddr); err != nil {
			if c.logger.IsError() {
				c.logger.Error(fmt.Sprintf("error running service registration: %s", err))
			}
		}
	}()
	return nil
}

func (c *serviceRegistration) NotifyActiveStateChange(isActive bool) error {
	c.isActive.Store(isActive)
	select {
	case c.notifyActiveCh <- struct{}{}:
	default:
		// NOTE: If this occurs Vault's active status could be out of
		// sync with Consul until reconcileTimer expires.
		c.logger.Warn("concurrent state change notify dropped")
	}

	return nil
}

func (c *serviceRegistration) NotifyPerformanceStandbyStateChange(isStandby bool) error {
	c.isPerfStandby.Store(isStandby)
	select {
	case c.notifyPerfStandbyCh <- struct{}{}:
	default:
		// NOTE: If this occurs Vault's active status could be out of
		// sync with Consul until reconcileTimer expires.
		c.logger.Warn("concurrent state change notify dropped")
	}

	return nil
}

func (c *serviceRegistration) NotifySealedStateChange(isSealed bool) error {
	c.isSealed.Store(isSealed)
	select {
	case c.notifySealedCh <- struct{}{}:
	default:
		// NOTE: If this occurs Vault's sealed status could be out of
		// sync with Consul until checkTimer expires.
		c.logger.Warn("concurrent sealed state change notify dropped")
	}

	return nil
}

func (c *serviceRegistration) NotifyInitializedStateChange(isInitialized bool) error {
	c.isInitialized.Store(isInitialized)
	select {
	case c.notifyInitializedCh <- struct{}{}:
	default:
		// NOTE: If this occurs Vault's initialized status could be out of
		// sync with Consul until checkTimer expires.
		c.logger.Warn("concurrent initalize state change notify dropped")
	}

	return nil
}

func (c *serviceRegistration) checkDuration() time.Duration {
	return durationMinusBuffer(c.checkTimeout, checkMinBuffer, checkJitterFactor)
}

func (c *serviceRegistration) runServiceRegistration(waitGroup *sync.WaitGroup, shutdownCh <-chan struct{}, redirectAddr string) (err error) {
	if err := c.setRedirectAddr(redirectAddr); err != nil {
		return err
	}

	// 'server' command will wait for the below goroutine to complete
	waitGroup.Add(1)

	go c.runEventDemuxer(waitGroup, shutdownCh)

	return nil
}

func (c *serviceRegistration) runEventDemuxer(waitGroup *sync.WaitGroup, shutdownCh <-chan struct{}) {
	// This defer statement should be executed last. So push it first.
	defer waitGroup.Done()

	// Fire the reconcileTimer immediately upon starting the event demuxer
	reconcileTimer := time.NewTimer(0)
	defer reconcileTimer.Stop()

	// Schedule the first check.  Consul TTL checks are passing by
	// default, checkTimer does not need to be run immediately.
	checkTimer := time.NewTimer(c.checkDuration())
	defer checkTimer.Stop()

	// Use a reactor pattern to handle and dispatch events to singleton
	// goroutine handlers for execution.  It is not acceptable to drop
	// inbound events from Notify*().
	//
	// goroutines are dispatched if the demuxer can acquire a lock (via
	// an atomic CAS incr) on the handler.  Handlers are responsible for
	// deregistering themselves (atomic CAS decr).  Handlers and the
	// demuxer share a lock to synchronize information at the beginning
	// and end of a handler's life (or after a handler wakes up from
	// sleeping during a back-off/retry).
	var shutdown atomicB.Bool
	var registeredServiceID string
	checkLock := new(int32)
	serviceRegLock := new(int32)

	for !shutdown.Load() {
		select {
		case <-c.notifyActiveCh:
			// Run reconcile immediately upon active state change notification
			reconcileTimer.Reset(0)
		case <-c.notifySealedCh:
			// Run check timer immediately upon a seal state change notification
			checkTimer.Reset(0)
		case <-c.notifyPerfStandbyCh:
			// Run check timer immediately upon a perfstandby state change notification
			checkTimer.Reset(0)
		case <-c.notifyInitializedCh:
			// Run check timer immediately upon an initialized state change notification
			checkTimer.Reset(0)
		case <-reconcileTimer.C:
			// Unconditionally rearm the reconcileTimer
			reconcileTimer.Reset(reconcileTimeout - randomStagger(reconcileTimeout/checkJitterFactor))

			// Abort if service discovery is disabled or a
			// reconcile handler is already active
			if !c.disableRegistration && atomic.CompareAndSwapInt32(serviceRegLock, 0, 1) {
				// Enter handler with serviceRegLock held
				go func() {
					defer atomic.CompareAndSwapInt32(serviceRegLock, 1, 0)
					for !shutdown.Load() {
						serviceID, err := c.reconcileConsul(registeredServiceID)
						if err != nil {
							if c.logger.IsWarn() {
								c.logger.Warn("reconcile unable to talk with Consul backend", "error", err)
							}
							time.Sleep(consulRetryInterval)
							continue
						}

						c.serviceLock.Lock()
						defer c.serviceLock.Unlock()

						registeredServiceID = serviceID
						return
					}
				}()
			}
		case <-checkTimer.C:
			checkTimer.Reset(c.checkDuration())
			// Abort if service discovery is disabled or a
			// reconcile handler is active
			if !c.disableRegistration && atomic.CompareAndSwapInt32(checkLock, 0, 1) {
				// Enter handler with checkLock held
				go func() {
					defer atomic.CompareAndSwapInt32(checkLock, 1, 0)
					for !shutdown.Load() {
						if err := c.runCheck(c.isSealed.Load()); err != nil {
							if c.logger.IsWarn() {
								c.logger.Warn("check unable to talk with Consul backend", "error", err)
							}
							time.Sleep(consulRetryInterval)
							continue
						}
						return
					}
				}()
			}
		case <-shutdownCh:
			c.logger.Info("shutting down consul backend")
			shutdown.Store(true)
		}
	}

	c.serviceLock.RLock()
	defer c.serviceLock.RUnlock()
	if err := c.Client.Agent().ServiceDeregister(registeredServiceID); err != nil {
		if c.logger.IsWarn() {
			c.logger.Warn("service deregistration failed", "error", err)
		}
	}
}

// checkID returns the ID used for a Consul Check.  Assume at least a read
// lock is held.
func (c *serviceRegistration) checkID() string {
	return fmt.Sprintf("%s:vault-sealed-check", c.serviceID())
}

// serviceID returns the Vault ServiceID for use in Consul.  Assume at least
// a read lock is held.
func (c *serviceRegistration) serviceID() string {
	return fmt.Sprintf("%s:%s:%d", c.serviceName, c.redirectHost, c.redirectPort)
}

// reconcileConsul queries the state of Vault Core and Consul and fixes up
// Consul's state according to what's in Vault.  reconcileConsul is called
// without any locks held and can be run concurrently, therefore no changes
// to serviceRegistration can be made in this method (i.e. wtb const receiver for
// compiler enforced safety).
func (c *serviceRegistration) reconcileConsul(registeredServiceID string) (serviceID string, err error) {
	agent := c.Client.Agent()
	catalog := c.Client.Catalog()

	serviceID = c.serviceID()

	// Get the current state of Vault from Consul
	var currentVaultService *api.CatalogService
	if services, _, err := catalog.Service(c.serviceName, "", &api.QueryOptions{AllowStale: true}); err == nil {
		for _, service := range services {
			if serviceID == service.ServiceID {
				currentVaultService = service
				break
			}
		}
	}

	tags := c.fetchServiceTags(c.isActive.Load(), c.isPerfStandby.Load(), c.isInitialized.Load())

	var reregister bool

	switch {
	case currentVaultService == nil, registeredServiceID == "":
		reregister = true
	default:
		switch {
		case !strutil.EquivalentSlices(currentVaultService.ServiceTags, tags):
			reregister = true
		}
	}

	if !reregister {
		// When re-registration is not required, return a valid serviceID
		// to avoid registration in the next cycle.
		return serviceID, nil
	}

	// If service address was set explicitly in configuration, use that
	// as the service-specific address instead of the HA redirect address.
	var serviceAddress string
	if c.serviceAddress == nil {
		serviceAddress = c.redirectHost
	} else {
		serviceAddress = *c.serviceAddress
	}

	service := &api.AgentServiceRegistration{
		ID:                serviceID,
		Name:              c.serviceName,
		Tags:              tags,
		Port:              int(c.redirectPort),
		Address:           serviceAddress,
		EnableTagOverride: false,
	}

	checkStatus := api.HealthCritical
	if !c.isSealed.Load() {
		checkStatus = api.HealthPassing
	}

	sealedCheck := &api.AgentCheckRegistration{
		ID:        c.checkID(),
		Name:      "Vault Sealed Status",
		Notes:     "Vault service is healthy when Vault is in an unsealed status and can become an active Vault server",
		ServiceID: serviceID,
		AgentServiceCheck: api.AgentServiceCheck{
			TTL:    c.checkTimeout.String(),
			Status: checkStatus,
		},
	}

	if err := agent.ServiceRegister(service); err != nil {
		return "", fmt.Errorf(`service registration failed: %w`, err)
	}

	if err := agent.CheckRegister(sealedCheck); err != nil {
		return serviceID, fmt.Errorf(`service check registration failed: %w`, err)
	}

	return serviceID, nil
}

// runCheck immediately pushes a TTL check.
func (c *serviceRegistration) runCheck(sealed bool) error {
	// Run a TTL check
	agent := c.Client.Agent()
	if !sealed {
		return agent.PassTTL(c.checkID(), "Vault Unsealed")
	} else {
		return agent.FailTTL(c.checkID(), "Vault Sealed")
	}
}

// fetchServiceTags returns all of the relevant tags for Consul.
func (c *serviceRegistration) fetchServiceTags(active, perfStandby, initialized bool) []string {
	activeTag := "standby"
	if active {
		activeTag = "active"
	}

	result := append(c.serviceTags, activeTag)

	if perfStandby {
		result = append(c.serviceTags, "performance-standby")
	}

	if initialized {
		result = append(result, "initialized")
	}

	return result
}

func (c *serviceRegistration) setRedirectAddr(addr string) (err error) {
	if addr == "" {
		return fmt.Errorf("redirect address must not be empty")
	}

	url, err := url.Parse(addr)
	if err != nil {
		return fmt.Errorf("failed to parse redirect URL %q: %w", addr, err)
	}

	var portStr string
	c.redirectHost, portStr, err = net.SplitHostPort(url.Host)
	if err != nil {
		if url.Scheme == "http" {
			portStr = "80"
		} else if url.Scheme == "https" {
			portStr = "443"
		} else if url.Scheme == "unix" {
			portStr = "-1"
			c.redirectHost = url.Path
		} else {
			return fmt.Errorf("failed to find a host:port in redirect address %q: %w", url.Host, err)
		}
	}
	c.redirectPort, err = strconv.ParseInt(portStr, 10, 0)
	if err != nil || c.redirectPort < -1 || c.redirectPort > 65535 {
		return fmt.Errorf("failed to parse valid port %q: %w", portStr, err)
	}

	return nil
}

// durationMinusBuffer returns a duration, minus a buffer and jitter
// subtracted from the duration.  This function is used primarily for
// servicing Consul TTL Checks in advance of the TTL.
func durationMinusBuffer(intv time.Duration, buffer time.Duration, jitter int64) time.Duration {
	d := intv - buffer
	if jitter == 0 {
		d -= randomStagger(d)
	} else {
		d -= randomStagger(time.Duration(int64(d) / jitter))
	}
	return d
}

// durationMinusBufferDomain returns the domain of valid durations from a
// call to durationMinusBuffer.  This function is used to check user
// specified input values to durationMinusBuffer.
func durationMinusBufferDomain(intv time.Duration, buffer time.Duration, jitter int64) (min time.Duration, max time.Duration) {
	max = intv - buffer
	if jitter == 0 {
		min = max
	} else {
		min = max - time.Duration(int64(max)/jitter)
	}
	return min, max
}

// randomStagger returns an interval between 0 and the duration
func randomStagger(intv time.Duration) time.Duration {
	if intv == 0 {
		return 0
	}
	return time.Duration(uint64(rand.Int63()) % uint64(intv))
}<|MERGE_RESOLUTION|>--- conflicted
+++ resolved
@@ -225,10 +225,6 @@
 					return err
 				}
 				return nil
-<<<<<<< HEAD
-
-=======
->>>>>>> ec0f965e
 			}
 			return fmt.Errorf("key or cert path: %s, %s, cannot be loaded from consul config file", certPath, keyPath)
 		}
